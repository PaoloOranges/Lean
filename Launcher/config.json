--- conflicted
+++ resolved
@@ -57,14 +57,9 @@
   "transaction-log": "",
 
   // To get your api access token go to quantconnect.com/account
-<<<<<<< HEAD
   "job-user-id": "40630",
   "api-access-token": "4f5045ac5049f94bf1f8daed7110241dc48328a6b758830be7ca1a33af824c08",
-=======
-  "job-user-id": "0",
-  "api-access-token": "",
   "job-organization-id": "",
->>>>>>> 1ed390c5
 
   // live data configuration
   "live-data-url": "ws://www.quantconnect.com/api/v2/live/data/",
