{
  // this configuration file works by first loading all top-level
  // configuration items and then will load the specified environment
  // on top, this provides a layering affect. environment names can be
  // anything, and just require definition in this file. There's
  // two predefined environments, 'backtesting' and 'live', feel free
  // to add more!

  "environment": "backtesting", // "backtesting", "paper-gdax", "live-gdax"

  // algorithm class selector
  "algorithm-type-name": "PaoloHourETHEURAlgorithm",

  // Algorithm language selector - options CSharp, Python
  "algorithm-language": "CSharp",

  //Physical DLL location
  "algorithm-location": "QuantConnect.Algorithm.CSharp.dll",
  //"algorithm-location": "../../../Algorithm.Python/BasicTemplateFrameworkAlgorithm.py",

  //Research notebook
  //"composer-dll-directory": ".",

  // engine
  "data-folder": "../../../Data/",
  // "object-store-root": "../LeanStorage",
  //"results-destination-folder": "../LeanStorage/Results",

  // debugging configuration - options for debugging-method LocalCmdLine, VisualStudio, PTVSD, PyCharm
  "debugging": false,
  "debugging-method": "LocalCmdline",

  // handlers
  "log-handler": "QuantConnect.Logging.CompositeLogHandler",
  "messaging-handler": "QuantConnect.Messaging.Messaging",
  "job-queue-handler": "QuantConnect.Queues.JobQueue",
  "api-handler": "QuantConnect.Api.Api",
  "map-file-provider": "QuantConnect.Data.Auxiliary.LocalDiskMapFileProvider",
  "factor-file-provider": "QuantConnect.Data.Auxiliary.LocalDiskFactorFileProvider",
  "data-provider": "QuantConnect.Lean.Engine.DataFeeds.DefaultDataProvider",
  "alpha-handler": "QuantConnect.Lean.Engine.Alphas.DefaultAlphaHandler",
  "data-channel-provider": "DataChannelProvider",
  "object-store": "QuantConnect.Lean.Engine.Storage.LocalObjectStore",
  "data-aggregator": "QuantConnect.Lean.Engine.DataFeeds.AggregationManager",

  // limits on number of symbols to allow
  "symbol-minute-limit": 10000,
  "symbol-second-limit": 10000,
  "symbol-tick-limit": 10000,

  // limits the amount of data points per chart series. Applies only for backtesting
  "maximum-data-points-per-chart-series": 262800,

  // if one uses true in following token, market hours will remain open all hours and all days.
  // if one uses false will make lean operate only during regular market hours.
  "force-exchange-always-open": false,

  // save list of transactions to the specified csv file
  "transaction-log": "",

  // To get your api access token go to quantconnect.com/account
  "job-user-id": "40630",
  "api-access-token": "4f5045ac5049f94bf1f8daed7110241dc48328a6b758830be7ca1a33af824c08",
  "job-organization-id": "",

  // live data configuration
  "live-data-url": "ws://www.quantconnect.com/api/v2/live/data/",
  "live-data-port": 8020,

  // live portfolio state
  "live-cash-balance": "",
  "live-holdings": "[]",

  // interactive brokers configuration
  "ib-account": "",
  "ib-user-name": "",
  "ib-password": "",
  "ib-host": "127.0.0.1",
  "ib-port": "4002",
  "ib-agent-description": "Individual",
  "ib-tws-dir": "C:\\Jts",
  "ib-trading-mode": "paper",
  "ib-enable-delayed-streaming-data": false,
  "ib-version": "974",

  // tradier configuration
  "tradier-use-sandbox": true,
  "tradier-account-id": "",
  "tradier-access-token": "",

  // oanda configuration
  "oanda-environment": "Practice",
  "oanda-access-token": "",
  "oanda-account-id": "",

  // fxcm configuration
  "fxcm-server": "http://www.fxcorporate.com/Hosts.jsp",
  "fxcm-terminal": "Demo", //Real or Demo
  "fxcm-user-name": "",
  "fxcm-password": "",
  "fxcm-account-id": "",

  // iqfeed configuration
  "iqfeed-host": "127.0.0.1",
  "iqfeed-username": "",
  "iqfeed-password": "",
  "iqfeed-productName": "",
  "iqfeed-version": "1.0",

  // gdax configuration
  "gdax-api-secret": "uJBuANb4gXmxmzbWFJLdF937mwikF99J3hHoad4YUHmN/jovxswP64eazaALg54k6vC5WXoxAMVQn+53ZUjnGA==",
  "gdax-api-key": "9f74c9958e3042941f2a90f2dfa687e6",
  "gdax-passphrase": "kvbcqn30z6o",

  // bitfinex configuration
  "bitfinex-api-secret": "",
  "bitfinex-api-key": "",

  // binance configuration
  "binance-api-secret": "",
  "binance-api-key": "",
  "binance-api-url": "https://api.binance.com",
  "binance-websocket-url": "wss://stream.binance.com:9443/ws",

  // kraken configuration
  "kraken-api-secret": "",
  "kraken-api-key": "",
  "kraken-verification-tier": "Starter", // Starter, Intermediate, Pro

  // arteyu configuration
  "atreyu-host": "",
  "atreyu-req-port": "",
  "atreyu-sub-port": "",
  "atreyu-username": "",
  "atreyu-password": "",
  "atreyu-client-id": "",
  "atreyu-broker-mpid": "",
  "atreyu-locate-rqd": "",

  // Trading Technologies configuration
  "tt-user-name": "",
  "tt-session-password": "",
  "tt-account-name": "",
  "tt-rest-app-key": "",
  "tt-rest-app-secret": "",
  "tt-rest-environment": "",
  "tt-market-data-sender-comp-id": "",
  "tt-market-data-target-comp-id": "",
  "tt-market-data-host": "",
  "tt-market-data-port": "",
  "tt-order-routing-sender-comp-id": "",
  "tt-order-routing-target-comp-id": "",
  "tt-order-routing-host": "",
  "tt-order-routing-port": "",
  "tt-log-fix-messages": false,

  // Required to access data from Quandl
  // To get your access token go to https://www.quandl.com/account/api
  "quandl-auth-token": "",

  // Required to access data from Tiingo
  // To get your access token go to https://www.tiingo.com
  "tiingo-auth-token": "",

  // Required to access data from US Energy Information Administration
  // To get your access token go to https://www.eia.gov/opendata
  "us-energy-information-auth-token": "",

  // Required for IEX history requests
  "iex-cloud-api-key": "",

  // Required for market data from Coin API
  "coinapi-api-key": "",
  "coinapi-product": "free", // free, startup, streamer, professional, enterprise

  // Required for streaming Polygon.io data
  // To get your access token go to https://polygon.io
  "polygon-api-key": "",

  // zerodha configuration goto https://kite.trade
  "zerodha-access-token": "",
  "zerodha-api-key": "",
  "zerodha-product-type": "MIS", //MIS(Intraday) or CNC(Delivery) or NRML(Carry Forward)
  "zerodha-trading-segment": "EQUITY", // EQUITY(NSE,BSE) or COMMODITY (MCX)
  "zerodha-history-subscription": false, // Enable this if History API Subscription available

  //samco configuration go to https://www.samco.in/stocknote-api
  "samco-client-id": "",
  "samco-client-password": "",
  "samco-year-of-birth": "",
  "samco-product-type": "MIS", //MIS(Intraday) or CNC(Delivery) or NRML(Carry Forward)
  "samco-trading-segment": "EQUITY", // EQUITY(NSE,BSE) or COMMODITY (MCX)

  // FTX configuration
  "ftx-api-secret": "",
  "ftx-api-key": "",

  // parameters to set in the algorithm (the below are just samples)
  "parameters": {
    // Intrinio account user and password
    "intrinio-username": "",
    "intrinio-password": "",

    "ema-fast": 10,
    "ema-slow": 20
  },

  // specify supported languages when running regression tests
  "regression-test-languages": [ "CSharp", "Python" ],

  "environments": {

    // defines the 'backtesting' environment
    "backtesting": {
      "live-mode": false,

      "setup-handler": "QuantConnect.Lean.Engine.Setup.ConsoleSetupHandler",
      "result-handler": "QuantConnect.Lean.Engine.Results.BacktestingResultHandler",
      "data-feed-handler": "QuantConnect.Lean.Engine.DataFeeds.FileSystemDataFeed",
      "real-time-handler": "QuantConnect.Lean.Engine.RealTime.BacktestingRealTimeHandler",
      "history-provider": "QuantConnect.Lean.Engine.HistoricalData.SubscriptionDataReaderHistoryProvider",
      "transaction-handler": "QuantConnect.Lean.Engine.TransactionHandlers.BacktestingTransactionHandler"
    },

    // defines the 'live-paper' environment
    "live-paper": {
      "live-mode": true,

      // the paper brokerage requires the BacktestingTransactionHandler
      "live-mode-brokerage": "PaperBrokerage",

      "setup-handler": "QuantConnect.Lean.Engine.Setup.BrokerageSetupHandler",
      "result-handler": "QuantConnect.Lean.Engine.Results.LiveTradingResultHandler",
      "data-feed-handler": "QuantConnect.Lean.Engine.DataFeeds.LiveTradingDataFeed",
      "data-queue-handler": "QuantConnect.Lean.Engine.DataFeeds.Queues.LiveDataQueue",
      "real-time-handler": "QuantConnect.Lean.Engine.RealTime.LiveTradingRealTimeHandler",
      "transaction-handler": "QuantConnect.Lean.Engine.TransactionHandlers.BacktestingTransactionHandler"
    },

    // defines 'live-zerodha' environment
    "live-zerodha": {
      "live-mode": true,

      // real brokerage implementations require the BrokerageTransactionHandler
      "live-mode-brokerage": "ZerodhaBrokerage",
      "data-queue-handler": "ZerodhaBrokerage",

      "setup-handler": "QuantConnect.Lean.Engine.Setup.BrokerageSetupHandler",
      "result-handler": "QuantConnect.Lean.Engine.Results.LiveTradingResultHandler",
      "data-feed-handler": "QuantConnect.Lean.Engine.DataFeeds.LiveTradingDataFeed",
      "real-time-handler": "QuantConnect.Lean.Engine.RealTime.LiveTradingRealTimeHandler",
      "transaction-handler": "QuantConnect.Lean.Engine.TransactionHandlers.BrokerageTransactionHandler",
      "history-provider": "BrokerageHistoryProvider"
    },

<<<<<<< HEAD
    // GDAX Paper mode
    "paper-gdax": {
      "live-mode": true,

      // real brokerage implementations require the BrokerageTransactionHandler
      "live-mode-brokerage": "PaperBrokerage",

      "data-queue-handler": "GDAXDataQueueHandler",
=======
    // defines 'live-samco' environment
    "live-samco": {
      "live-mode": true,

      // real brokerage implementations require the BrokerageTransactionHandler
      "live-mode-brokerage": "SamcoBrokerage",
      "data-queue-handler": "SamcoBrokerage",

>>>>>>> 3a591c3a
      "setup-handler": "QuantConnect.Lean.Engine.Setup.BrokerageSetupHandler",
      "result-handler": "QuantConnect.Lean.Engine.Results.LiveTradingResultHandler",
      "data-feed-handler": "QuantConnect.Lean.Engine.DataFeeds.LiveTradingDataFeed",
      "real-time-handler": "QuantConnect.Lean.Engine.RealTime.LiveTradingRealTimeHandler",
<<<<<<< HEAD
      "transaction-handler": "QuantConnect.Lean.Engine.TransactionHandlers.BacktestingTransactionHandler",
      "history-provider": "QuantConnect.Lean.Engine.HistoricalData.SubscriptionDataReaderHistoryProvider"
=======
      "transaction-handler": "QuantConnect.Lean.Engine.TransactionHandlers.BrokerageTransactionHandler",
      "history-provider": "BrokerageHistoryProvider"
>>>>>>> 3a591c3a
    },

    // defines the 'live-tradier' environment
    "live-tradier": {
      "live-mode": true,

      // this setting will save tradier access/refresh tokens to a tradier-tokens.txt file
      // that can be read in next time, this makes it easier to start/stop a tradier algorithm
      "tradier-save-tokens": true,

      // real brokerage implementations require the BrokerageTransactionHandler
      "live-mode-brokerage": "TradierBrokerage",
      "data-queue-handler": "TradierBrokerage",

      "setup-handler": "QuantConnect.Lean.Engine.Setup.BrokerageSetupHandler",
      "result-handler": "QuantConnect.Lean.Engine.Results.LiveTradingResultHandler",
      "data-feed-handler": "QuantConnect.Lean.Engine.DataFeeds.LiveTradingDataFeed",
      "real-time-handler": "QuantConnect.Lean.Engine.RealTime.LiveTradingRealTimeHandler",
      "transaction-handler": "QuantConnect.Lean.Engine.TransactionHandlers.BrokerageTransactionHandler"
    },

    // defines the 'live-interactive' environment
    "live-interactive": {
      "live-mode": true,

      // real brokerage implementations require the BrokerageTransactionHandler
      "live-mode-brokerage": "InteractiveBrokersBrokerage",
      "setup-handler": "QuantConnect.Lean.Engine.Setup.BrokerageSetupHandler",
      "result-handler": "QuantConnect.Lean.Engine.Results.LiveTradingResultHandler",
      "data-feed-handler": "QuantConnect.Lean.Engine.DataFeeds.LiveTradingDataFeed",
      "data-queue-handler": "QuantConnect.Brokerages.InteractiveBrokers.InteractiveBrokersBrokerage",
      "real-time-handler": "QuantConnect.Lean.Engine.RealTime.LiveTradingRealTimeHandler",
      "transaction-handler": "QuantConnect.Lean.Engine.TransactionHandlers.BrokerageTransactionHandler",
      "history-provider": "BrokerageHistoryProvider"
    },

    // defines the 'live-interactive-iqfeed' environment
    "live-interactive-iqfeed": {
      "live-mode": true,

      // real brokerage implementations require the BrokerageTransactionHandler
      "live-mode-brokerage": "InteractiveBrokersBrokerage",
      "setup-handler": "QuantConnect.Lean.Engine.Setup.BrokerageSetupHandler",
      "result-handler": "QuantConnect.Lean.Engine.Results.LiveTradingResultHandler",
      "data-feed-handler": "QuantConnect.Lean.Engine.DataFeeds.LiveTradingDataFeed",
      "data-queue-handler": "QuantConnect.ToolBox.IQFeed.IQFeedDataQueueHandler",
      "real-time-handler": "QuantConnect.Lean.Engine.RealTime.LiveTradingRealTimeHandler",
      "transaction-handler": "QuantConnect.Lean.Engine.TransactionHandlers.BrokerageTransactionHandler",
      "history-provider": "QuantConnect.ToolBox.IQFeed.IQFeedDataQueueHandler"
    },

    // defines the 'live-fxcm' environment
    "live-fxcm": {
      "live-mode": true,

      // real brokerage implementations require the BrokerageTransactionHandler
      "live-mode-brokerage": "FxcmBrokerage",
      "data-queue-handler": "FxcmBrokerage",
      "setup-handler": "QuantConnect.Lean.Engine.Setup.BrokerageSetupHandler",
      "result-handler": "QuantConnect.Lean.Engine.Results.LiveTradingResultHandler",
      "data-feed-handler": "QuantConnect.Lean.Engine.DataFeeds.LiveTradingDataFeed",
      "real-time-handler": "QuantConnect.Lean.Engine.RealTime.LiveTradingRealTimeHandler",
      "transaction-handler": "QuantConnect.Lean.Engine.TransactionHandlers.BrokerageTransactionHandler",
      "history-provider": "BrokerageHistoryProvider"
    },

    // defines the 'live-oanda' environment
    "live-oanda": {
      "live-mode": true,

      // real brokerage implementations require the BrokerageTransactionHandler
      "live-mode-brokerage": "OandaBrokerage",
      "data-queue-handler": "OandaBrokerage",
      "setup-handler": "QuantConnect.Lean.Engine.Setup.BrokerageSetupHandler",
      "result-handler": "QuantConnect.Lean.Engine.Results.LiveTradingResultHandler",
      "data-feed-handler": "QuantConnect.Lean.Engine.DataFeeds.LiveTradingDataFeed",
      "real-time-handler": "QuantConnect.Lean.Engine.RealTime.LiveTradingRealTimeHandler",
      "transaction-handler": "QuantConnect.Lean.Engine.TransactionHandlers.BrokerageTransactionHandler",
      "history-provider": "BrokerageHistoryProvider"
    },

    "live-gdax": {
      "live-mode": true,

      // real brokerage implementations require the BrokerageTransactionHandler
      "live-mode-brokerage": "GDAXBrokerage",
      "data-queue-handler": "GDAXDataQueueHandler",
      "setup-handler": "QuantConnect.Lean.Engine.Setup.BrokerageSetupHandler",
      "result-handler": "QuantConnect.Lean.Engine.Results.LiveTradingResultHandler",
      "data-feed-handler": "QuantConnect.Lean.Engine.DataFeeds.LiveTradingDataFeed",
      "real-time-handler": "QuantConnect.Lean.Engine.RealTime.LiveTradingRealTimeHandler",
      "transaction-handler": "QuantConnect.Lean.Engine.TransactionHandlers.BrokerageTransactionHandler",
      "history-provider": "BrokerageHistoryProvider"
    },

    "live-bitfinex": {
      "live-mode": true,

      // real brokerage implementations require the BrokerageTransactionHandler
      "live-mode-brokerage": "BitfinexBrokerage",
      "data-queue-handler": "BitfinexBrokerage",
      "setup-handler": "QuantConnect.Lean.Engine.Setup.BrokerageSetupHandler",
      "result-handler": "QuantConnect.Lean.Engine.Results.LiveTradingResultHandler",
      "data-feed-handler": "QuantConnect.Lean.Engine.DataFeeds.LiveTradingDataFeed",
      "real-time-handler": "QuantConnect.Lean.Engine.RealTime.LiveTradingRealTimeHandler",
      "transaction-handler": "QuantConnect.Lean.Engine.TransactionHandlers.BrokerageTransactionHandler",
      "history-provider": "BrokerageHistoryProvider"
    },

    "live-binance": {
      "live-mode": true,

      // real brokerage implementations require the BrokerageTransactionHandler
      "live-mode-brokerage": "BinanceBrokerage",
      "data-queue-handler": "BinanceBrokerage",
      "setup-handler": "QuantConnect.Lean.Engine.Setup.BrokerageSetupHandler",
      "result-handler": "QuantConnect.Lean.Engine.Results.LiveTradingResultHandler",
      "data-feed-handler": "QuantConnect.Lean.Engine.DataFeeds.LiveTradingDataFeed",
      "real-time-handler": "QuantConnect.Lean.Engine.RealTime.LiveTradingRealTimeHandler",
      "transaction-handler": "QuantConnect.Lean.Engine.TransactionHandlers.BrokerageTransactionHandler",
      "history-provider": "BrokerageHistoryProvider"
    },

    // defines the 'live-atreyu' environment
    "live-atreyu": {
      "live-mode": true,

      // real brokerage implementations require the BrokerageTransactionHandler
      "live-mode-brokerage": "QuantConnect.Atreyu.AtreyuBrokerage",
      "data-queue-handler": "QuantConnect.Lean.Engine.DataFeeds.Queues.LiveDataQueue",
      "setup-handler": "QuantConnect.Lean.Engine.Setup.BrokerageSetupHandler",
      "result-handler": "QuantConnect.Lean.Engine.Results.LiveTradingResultHandler",
      "data-feed-handler": "QuantConnect.Lean.Engine.DataFeeds.LiveTradingDataFeed",
      "real-time-handler": "QuantConnect.Lean.Engine.RealTime.LiveTradingRealTimeHandler",
      "transaction-handler": "QuantConnect.Lean.Engine.TransactionHandlers.BrokerageTransactionHandler"
    },

    // defines the 'live-trading-technologies' environment
    "live-trading-technologies": {
      "live-mode": true,

      // real brokerage implementations require the BrokerageTransactionHandler
      "live-mode-brokerage": "TradingTechnologiesBrokerage",
      "data-queue-handler": "TradingTechnologiesBrokerage",
      "setup-handler": "QuantConnect.Lean.Engine.Setup.BrokerageSetupHandler",
      "result-handler": "QuantConnect.Lean.Engine.Results.LiveTradingResultHandler",
      "data-feed-handler": "QuantConnect.Lean.Engine.DataFeeds.LiveTradingDataFeed",
      "real-time-handler": "QuantConnect.Lean.Engine.RealTime.LiveTradingRealTimeHandler",
      "transaction-handler": "QuantConnect.Lean.Engine.TransactionHandlers.BrokerageTransactionHandler"
    },
    "live-kraken": {
      "live-mode": true,

      // real brokerage implementations require the BrokerageTransactionHandler
      "live-mode-brokerage": "KrakenBrokerage",
      "data-queue-handler": "KrakenBrokerage",
      "setup-handler": "QuantConnect.Lean.Engine.Setup.BrokerageSetupHandler",
      "result-handler": "QuantConnect.Lean.Engine.Results.LiveTradingResultHandler",
      "data-feed-handler": "QuantConnect.Lean.Engine.DataFeeds.LiveTradingDataFeed",
      "real-time-handler": "QuantConnect.Lean.Engine.RealTime.LiveTradingRealTimeHandler",
      "transaction-handler": "QuantConnect.Lean.Engine.TransactionHandlers.BrokerageTransactionHandler"
    },
    "live-ftx": {
      "live-mode": true,

      // real brokerage implementations require the BrokerageTransactionHandler
      "live-mode-brokerage": "QuantConnect.FTXBrokerage.FTXBrokerage",
      "data-queue-handler": "QuantConnect.FTXBrokerage.FTXBrokerage",
      "setup-handler": "QuantConnect.Lean.Engine.Setup.BrokerageSetupHandler",
      "result-handler": "QuantConnect.Lean.Engine.Results.LiveTradingResultHandler",
      "data-feed-handler": "QuantConnect.Lean.Engine.DataFeeds.LiveTradingDataFeed",
      "real-time-handler": "QuantConnect.Lean.Engine.RealTime.LiveTradingRealTimeHandler",
      "transaction-handler": "QuantConnect.Lean.Engine.TransactionHandlers.BrokerageTransactionHandler",
      "history-provider": "BrokerageHistoryProvider"
    }
  }
}<|MERGE_RESOLUTION|>--- conflicted
+++ resolved
@@ -253,7 +253,22 @@
       "history-provider": "BrokerageHistoryProvider"
     },
 
-<<<<<<< HEAD
+    // defines 'live-samco' environment
+    "live-samco": {
+      "live-mode": true,
+
+      // real brokerage implementations require the BrokerageTransactionHandler
+      "live-mode-brokerage": "SamcoBrokerage",
+      "data-queue-handler": "SamcoBrokerage",
+
+      "setup-handler": "QuantConnect.Lean.Engine.Setup.BrokerageSetupHandler",
+      "result-handler": "QuantConnect.Lean.Engine.Results.LiveTradingResultHandler",
+      "data-feed-handler": "QuantConnect.Lean.Engine.DataFeeds.LiveTradingDataFeed",
+      "real-time-handler": "QuantConnect.Lean.Engine.RealTime.LiveTradingRealTimeHandler",
+      "transaction-handler": "QuantConnect.Lean.Engine.TransactionHandlers.BrokerageTransactionHandler",
+      "history-provider": "BrokerageHistoryProvider"
+    },
+
     // GDAX Paper mode
     "paper-gdax": {
       "live-mode": true,
@@ -262,27 +277,12 @@
       "live-mode-brokerage": "PaperBrokerage",
 
       "data-queue-handler": "GDAXDataQueueHandler",
-=======
-    // defines 'live-samco' environment
-    "live-samco": {
-      "live-mode": true,
-
-      // real brokerage implementations require the BrokerageTransactionHandler
-      "live-mode-brokerage": "SamcoBrokerage",
-      "data-queue-handler": "SamcoBrokerage",
-
->>>>>>> 3a591c3a
-      "setup-handler": "QuantConnect.Lean.Engine.Setup.BrokerageSetupHandler",
-      "result-handler": "QuantConnect.Lean.Engine.Results.LiveTradingResultHandler",
-      "data-feed-handler": "QuantConnect.Lean.Engine.DataFeeds.LiveTradingDataFeed",
-      "real-time-handler": "QuantConnect.Lean.Engine.RealTime.LiveTradingRealTimeHandler",
-<<<<<<< HEAD
+      "setup-handler": "QuantConnect.Lean.Engine.Setup.BrokerageSetupHandler",
+      "result-handler": "QuantConnect.Lean.Engine.Results.LiveTradingResultHandler",
+      "data-feed-handler": "QuantConnect.Lean.Engine.DataFeeds.LiveTradingDataFeed",
+      "real-time-handler": "QuantConnect.Lean.Engine.RealTime.LiveTradingRealTimeHandler",
       "transaction-handler": "QuantConnect.Lean.Engine.TransactionHandlers.BacktestingTransactionHandler",
       "history-provider": "QuantConnect.Lean.Engine.HistoricalData.SubscriptionDataReaderHistoryProvider"
-=======
-      "transaction-handler": "QuantConnect.Lean.Engine.TransactionHandlers.BrokerageTransactionHandler",
-      "history-provider": "BrokerageHistoryProvider"
->>>>>>> 3a591c3a
     },
 
     // defines the 'live-tradier' environment
