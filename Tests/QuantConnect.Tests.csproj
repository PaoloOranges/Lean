--- conflicted
+++ resolved
@@ -440,11 +440,10 @@
     <Content Include="TestData\spy_trima.txt">
       <CopyToOutputDirectory>PreserveNewest</CopyToOutputDirectory>
     </Content>
-<<<<<<< HEAD
     <Content Include="TestData\spy_ultosc.txt">
-=======
+      <CopyToOutputDirectory>PreserveNewest</CopyToOutputDirectory>
+    </Content>
     <Content Include="TestData\spy_trix.txt">
->>>>>>> 4dd9f2cf
       <CopyToOutputDirectory>PreserveNewest</CopyToOutputDirectory>
     </Content>
     <Content Include="TestData\spy_var.txt">
